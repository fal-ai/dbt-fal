[tool.poetry]
name = "dbt-fal"
<<<<<<< HEAD
version = "1.3.0rc2"
description = "A DBT adapter for fal."
=======
version = "1.3.0rc1"
description = "Simplest way to run dbt python models."
>>>>>>> effa2177
authors = ["Features & Labels <hello@fal.ai>"]
packages = [
    { include = "dbt", from = "src" }
]

[tool.poetry.dependencies]
python = ">=3.7.1, <3.11"
dbt-core = "1.3.*"
fal = ">=0.6.0"

## snowflake
snowflake-connector-python = { version = "~2.7.10", extras = ["pandas"], optional = true }

## bigquery
# We need the 1.5.0 version to support passing our own client.
sqlalchemy-bigquery = { version = "^1.4.4", optional = true }

## redshift
sqlalchemy-redshift = { version = "^0.8.9", optional = true }
## teleport
s3fs = { version = ">=2022.8.2" }


[tool.poetry.dev-dependencies]
pytest = "^5.2"

[tool.poetry.extras]
postgres = []
snowflake = ["snowflake-connector-python", "pyarrow"]
bigquery = ["sqlalchemy-bigquery"]
redshift = ["sqlalchemy-redshift"]
duckdb = []
athena = []

[build-system]
requires = ["poetry-core>=1.0.0"]
build-backend = "poetry.core.masonry.api"<|MERGE_RESOLUTION|>--- conflicted
+++ resolved
@@ -1,12 +1,7 @@
 [tool.poetry]
 name = "dbt-fal"
-<<<<<<< HEAD
 version = "1.3.0rc2"
-description = "A DBT adapter for fal."
-=======
-version = "1.3.0rc1"
 description = "Simplest way to run dbt python models."
->>>>>>> effa2177
 authors = ["Features & Labels <hello@fal.ai>"]
 packages = [
     { include = "dbt", from = "src" }
