from click.testing import CliRunner
from fal.cli import cli
import tempfile
import os
from pathlib import Path
import shutil
import pytest

profiles_dir = os.path.join(Path.cwd(), "tests/mock/mockProfile")
project_dir = os.path.join(Path.cwd(), "tests/mock")


def test_run():
    runner = CliRunner()
    result = runner.invoke(cli, ["run", "--profiles-dir", profiles_dir])
    assert "no dbt_project.yml found at expected path" in str(result.exception)


def test_no_arg():
    runner = CliRunner()
    result = runner.invoke(cli, [])
    assert result.exit_code == 0
    assert "Usage: cli [OPTIONS] COMMAND [ARGS]..." in result.output


def test_run_with_project_dir():
    runner = CliRunner()
    with tempfile.TemporaryDirectory() as tmp_dir:
        shutil.copytree(project_dir, tmp_dir, dirs_exist_ok=True)
        result = runner.invoke(
            cli, ["run", "--project-dir", tmp_dir, "--profiles-dir", profiles_dir]
        )
    assert result.exit_code == 0


def test_version():
    import importlib.metadata

    version = importlib.metadata.version("fal")

    runner = CliRunner()
    result = runner.invoke(cli, ["--version"])
    assert f"cli, version {version}" in result.output


def test_selection(capfd):
    runner = CliRunner()
    with tempfile.TemporaryDirectory() as tmp_dir:
<<<<<<< HEAD
        shutil.copytree(
            os.path.join(Path.cwd(), "tests/mock"), tmp_dir, dirs_exist_ok=True
        )
=======
        shutil.copytree(project_dir, tmp_dir, dirs_exist_ok=True)
>>>>>>> b8dcd214

        result = runner.invoke(
            cli,
            [
                "run",
                "--project-dir",
                tmp_dir,
                "--profiles-dir",
                profiles_dir,
                "--select",
                "model_feature_store",
                "--select",
                "model_empty_scripts",
            ],
        )
        captured = capfd.readouterr()
        assert result.exit_code == 0
        assert "model_with_scripts" not in captured.out
        assert "model_feature_store" in captured.out
        assert "model_empty_scripts" in captured.out
        assert "model_no_fal" not in captured.out

        result = runner.invoke(
            cli,
            [
                "run",
                "--project-dir",
                tmp_dir,
                "--profiles-dir",
                profiles_dir,
                "--select",
                "model_no_fal",
            ],
        )
        captured = capfd.readouterr()
        assert result.exit_code == 0
        assert "model_with_scripts" not in captured.out
        assert "model_feature_store" not in captured.out
        assert "model_empty_scripts" not in captured.out
        # It has no keyword in meta
<<<<<<< HEAD
        assert "model_no_fal" not in captured.out
=======
        assert "model_no_fal" not in captured.out


def test_no_run_results(capfd):
    runner = CliRunner()
    with tempfile.TemporaryDirectory() as tmp_dir:
        shutil.copytree(project_dir, tmp_dir, dirs_exist_ok=True)
        shutil.rmtree(os.path.join(tmp_dir, "mockTarget"))

        # Without selection flag
        result = runner.invoke(
            cli, ["run", "--project-dir", tmp_dir, "--profiles-dir", profiles_dir]
        )
        assert result.exit_code == 1
        assert (
            "Cannot define models to run without selection flags or dbt run_results artifact"
            in str(result.exception)
        )

        # With selection flag
        result = runner.invoke(
            cli,
            ["run", "--project-dir", tmp_dir, "--profiles-dir", profiles_dir, "--all"],
        )
        captured = capfd.readouterr()
        assert result.exit_code == 0
        # Just as warning
        assert "Could not read dbt run_results artifact" in captured.out
>>>>>>> b8dcd214
<|MERGE_RESOLUTION|>--- conflicted
+++ resolved
@@ -46,13 +46,9 @@
 def test_selection(capfd):
     runner = CliRunner()
     with tempfile.TemporaryDirectory() as tmp_dir:
-<<<<<<< HEAD
         shutil.copytree(
             os.path.join(Path.cwd(), "tests/mock"), tmp_dir, dirs_exist_ok=True
         )
-=======
-        shutil.copytree(project_dir, tmp_dir, dirs_exist_ok=True)
->>>>>>> b8dcd214
 
         result = runner.invoke(
             cli,
@@ -93,11 +89,7 @@
         assert "model_feature_store" not in captured.out
         assert "model_empty_scripts" not in captured.out
         # It has no keyword in meta
-<<<<<<< HEAD
         assert "model_no_fal" not in captured.out
-=======
-        assert "model_no_fal" not in captured.out
-
 
 def test_no_run_results(capfd):
     runner = CliRunner()
@@ -123,5 +115,4 @@
         captured = capfd.readouterr()
         assert result.exit_code == 0
         # Just as warning
-        assert "Could not read dbt run_results artifact" in captured.out
->>>>>>> b8dcd214
+        assert "Could not read dbt run_results artifact" in captured.out