--- conflicted
+++ resolved
@@ -12,13 +12,8 @@
     strategy:
       fail-fast: false
       matrix:
-<<<<<<< HEAD
-=======
+        profile: ["postgres", "bigquery", "snowflake", "redshift"]
         python: ["3.7", "3.8", "3.9", "3.10"]
-        dbt: ["1.0.4"]
->>>>>>> 54e9f991
-        profile: ["postgres", "bigquery", "snowflake", "redshift"]
-        python: ["3.7", "3.8", "3.9"]
 
     steps:
       - uses: actions/checkout@v2
