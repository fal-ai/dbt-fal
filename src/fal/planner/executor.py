import argparse
import warnings
from concurrent.futures import (
    FIRST_COMPLETED,
    Executor,
    Future,
    ThreadPoolExecutor,
    wait,
)
from dataclasses import dataclass, field
from typing import List

from fal.planner.schedule import SUCCESS, Scheduler
from fal.planner.tasks import FalHookTask, TaskGroup, Task, GroupStatus
from faldbt.project import FalDbt

from dbt.logger import GLOBAL_LOGGER as logger


<<<<<<< HEAD
# HACK: Since we construct multiprocessing pools for each DBT run, it leaves a trace
# of shared memory warnings behind. In reality, there isn't anything we can do to
# get rid of them since everything is closed properly and gets destroyed at the end.
# As of now, it is just a known problem of using multiprocessing like this, and for
# not spamming the users with these unrelated warnings we'll filter them out.
#
# See for more: https://stackoverflow.com/a/63004750
warnings.filterwarnings("ignore", category=UserWarning, module="multiprocessing.resource_tracker")


def _show_failed_groups(failed_groups: List[TaskGroup], skipped_groups: List[TaskGroup]) -> None:
    failed_models = ", ".join(
        model for group in failed_groups for model in group.task.model_ids
    )
    skipped_models = ", ".join(
        model for group in skipped_groups for model in group.task.model_ids
    )
    logger.info(f"Failed calculating the following DBT models: {failed_models}")
    logger.info(f"Skipped calculating the following DBT models: {skipped_models}")
=======
def _show_failed_groups(scheduler: Scheduler) -> None:
    failed_groups = scheduler.filter_groups(GroupStatus.FAILURE)
    if failed_groups:
        failed_models = ", ".join(
            model for group in failed_groups for model in group.task.model_ids
        )
        logger.info(f"Failed calculating the following DBT models: {failed_models}")

    skipped_groups = scheduler.filter_groups(GroupStatus.SKIPPED)
    if skipped_groups:
        skipped_models = ", ".join(
            model for group in skipped_groups for model in group.task.model_ids
        )
        logger.info(f"Skipped calculating the following DBT models: {skipped_models}")
>>>>>>> c3191cbe


@dataclass
class FutureGroup:
    args: argparse.Namespace
    fal_dbt: FalDbt
    task_group: TaskGroup
    executor: Executor
    futures: List[Future] = field(default_factory=list)
    status: int = SUCCESS

    def __post_init__(self) -> None:
        # In the case of us having pre-hooks, this is
        # where we'll trigger them (and handle the task_group.task)
        # below.
        self._add_tasks(self.task_group.task)

    def process(self, future: Future) -> None:
        assert future in self.futures

        self.futures.remove(future)
        self.status |= future.result()
        if not isinstance(future.task, FalHookTask):
            # Once the main task gets completed, we'll populate
            # the task queue with the post-hooks.
            self._add_tasks(*self.task_group.post_hooks)

    def _add_tasks(self, *tasks: Task) -> None:
        for task in tasks:
            future = self.executor.submit(
                task.execute,
                args=self.args,
                fal_dbt=self.fal_dbt,
            )
            future.task, future.group = task, self
            self.futures.append(future)

    @property
    def is_done(self) -> int:
        return len(self.futures) == 0


def parallel_executor(
    args: argparse.Namespace,
    fal_dbt: FalDbt,
    scheduler: Scheduler,
    max_threads: int,
) -> None:
    def get_futures(future_groups):
        return {
            # Unpack all running futures into a single set
            # to be consumed by wait().
            future
            for future_group in future_groups
            for future in future_group.futures
        }

    def create_futures(executor: ThreadPoolExecutor) -> List[FutureGroup]:
        return [
            # FutureGroup's are the secondary layer of the executor,
            # managing the parallelization of tasks.
            FutureGroup(
                args,
                fal_dbt,
                task_group=task_group,
                executor=executor,
            )
            for task_group in scheduler.iter_available_groups()
        ]

    with ThreadPoolExecutor(max_threads) as executor:
        future_groups = create_futures(executor)
        futures = get_futures(future_groups)
        while futures:
            # Get the first completed futures, mark them done.
            completed_futures, _ = wait(futures, return_when=FIRST_COMPLETED)
            for future in completed_futures:
                group: FutureGroup = future.group
                group.process(future)
                if group.is_done:
                    scheduler.finish(group.task_group, status=group.status)

            # And load all the tasks that were blocked by those futures.
            future_groups.extend(create_futures(executor))
            futures = get_futures(future_groups)

    _show_failed_groups(scheduler)<|MERGE_RESOLUTION|>--- conflicted
+++ resolved
@@ -17,7 +17,6 @@
 from dbt.logger import GLOBAL_LOGGER as logger
 
 
-<<<<<<< HEAD
 # HACK: Since we construct multiprocessing pools for each DBT run, it leaves a trace
 # of shared memory warnings behind. In reality, there isn't anything we can do to
 # get rid of them since everything is closed properly and gets destroyed at the end.
@@ -28,16 +27,6 @@
 warnings.filterwarnings("ignore", category=UserWarning, module="multiprocessing.resource_tracker")
 
 
-def _show_failed_groups(failed_groups: List[TaskGroup], skipped_groups: List[TaskGroup]) -> None:
-    failed_models = ", ".join(
-        model for group in failed_groups for model in group.task.model_ids
-    )
-    skipped_models = ", ".join(
-        model for group in skipped_groups for model in group.task.model_ids
-    )
-    logger.info(f"Failed calculating the following DBT models: {failed_models}")
-    logger.info(f"Skipped calculating the following DBT models: {skipped_models}")
-=======
 def _show_failed_groups(scheduler: Scheduler) -> None:
     failed_groups = scheduler.filter_groups(GroupStatus.FAILURE)
     if failed_groups:
@@ -52,7 +41,6 @@
             model for group in skipped_groups for model in group.task.model_ids
         )
         logger.info(f"Skipped calculating the following DBT models: {skipped_models}")
->>>>>>> c3191cbe
 
 
 @dataclass
