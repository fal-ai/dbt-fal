--- conflicted
+++ resolved
@@ -61,18 +61,14 @@
                         model.node, manifest, dbt_dir, profiles_dir
                     ),
                     "context": context,
-<<<<<<< HEAD
+
                     "source": _get_source_resolver(
                         model.node, manifest, dbt_dir, profiles_dir
                     ),
                     "write_to_source": _write_to_source(
                         model.node, manifest, dbt_dir, profiles_dir
                     ),
-=======
-                    "source": _get_source_resolver(model.node, manifest, dbt_dir),
-                    "write_to_source": _write_to_source(model.node, manifest, dbt_dir),
                     "write_to_firestore": _get_firestore_writer(model.node, manifest)
->>>>>>> 4de50946
                 },
             )
 
