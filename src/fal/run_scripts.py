"""Run fal scripts."""
import os
from typing import Dict, Any, List, Union
from dataclasses import dataclass
from dbt.config.runtime import RuntimeConfig
from pathlib import Path

from dbt.contracts.results import NodeStatus
from dbt.logger import GLOBAL_LOGGER as logger

from faldbt.cp.contracts.graph.parsed import ColumnInfo
from faldbt.cp.contracts.graph.parsed import ColumnInfo
from faldbt.project import FalProject
from fal.dag import FalScript


@dataclass
class CurrentModel:
    name: str
    status: NodeStatus
    columns: Dict[str, ColumnInfo]
    meta: Dict[Any, Any]


@dataclass
class ContextConfig:
    target_path: Path


@dataclass
class Context:
    current_model: Union[CurrentModel, None]
    config: ContextConfig


def run_scripts(list: List[FalScript], project: FalProject):
    faldbt = project._faldbt
    for script in list:
        model = script.model
        meta = model.meta
        _del_key(meta, project.keyword)

        current_model = CurrentModel(
            name=model.name,
            status=project.get_model_status(model),
            columns=model.columns,
            meta=meta,
        )

        context_config = ContextConfig(_get_target_path(faldbt._config))
        context = Context(current_model=current_model, config=context_config)

        logger.info("Running script {} for model {}", script.path, model.name)

        script.exec(
            context,
            faldbt.ref,
            faldbt.source,
            faldbt.write_to_source,
            faldbt.write_to_firestore,
        )


def run_global_scripts(list: List[FalScript], project: FalProject):
    faldbt = project._faldbt
    for script in list:
<<<<<<< HEAD
        context_config = ContextConfig(_get_target_path(faldbt._config))
        context = Context(current_model=None, config=context_config)
        script.exec(
            context,
=======
        script.exec(
            None,
>>>>>>> 881274dc
            faldbt.ref,
            faldbt.source,
            faldbt.write_to_source,
            faldbt.write_to_firestore,
        )


def _del_key(dict: Dict[str, Any], key: str):
    try:
        del dict[key]
    except KeyError:
        pass


def _get_target_path(config: RuntimeConfig) -> Path:
    return Path(os.path.realpath(os.path.join(config.project_root, config.target_path)))<|MERGE_RESOLUTION|>--- conflicted
+++ resolved
@@ -64,15 +64,10 @@
 def run_global_scripts(list: List[FalScript], project: FalProject):
     faldbt = project._faldbt
     for script in list:
-<<<<<<< HEAD
         context_config = ContextConfig(_get_target_path(faldbt._config))
         context = Context(current_model=None, config=context_config)
         script.exec(
             context,
-=======
-        script.exec(
-            None,
->>>>>>> 881274dc
             faldbt.ref,
             faldbt.source,
             faldbt.write_to_source,
